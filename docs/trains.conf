# CLEARML-AGENT configuration file - Please use ~/clearml.conf
api {
    api_server: https://demoapi.demo.clear.ml
    web_server: https://demoapp.demo.clear.ml
    files_server: https://demofiles.demo.clear.ml

    # Credentials are generated in the webapp, https://demoapp.demo.clear.ml/profile
    # Overridden with os environment: CLEARML_API_ACCESS_KEY / CLEARML_API_SECRET_KEY
    credentials {"access_key": "EGRTCO8JMSIGI6S39GTP43NFWXDQOW", "secret_key": "x!XTov_G-#vspE*Y(h$Anm&DIc5Ou-F)jsl$PdOyj5wG1&E!Z8"}

    # verify host ssl certificate, set to False only if you have a very good reason
    verify_certificate: True
}

agent {
    # Set GIT user/pass credentials (if user/pass are set, GIT protocol will be set to https)
    # leave blank for GIT SSH credentials (set force_git_ssh_protocol=true to force SSH protocol)
    git_user=""
    git_pass=""
    # Limit credentials to a single domain, for example: github.com,
    # all other domains will use public access (no user/pass). Default: always send user/pass for any VCS domain
    git_host=""

    # Force GIT protocol to use SSH regardless of the git url (Assumes GIT user/pass are blank)
    force_git_ssh_protocol: false
    # Force a specific SSH port when converting http to ssh links (the domain is kept the same)
    # force_git_ssh_port: ""

    # unique name of this worker, if None, created based on hostname:process_id
    # Overridden with os environment: CLEARML_WORKER_NAME
    # worker_id: "clearml-agent-machine1:gpu0"
    worker_id: ""

    # worker name, replaces the hostname when creating a unique name for this worker
    # Overridden with os environment: CLEARML_WORKER_ID
    # worker_name: "clearml-agent-machine1"
    worker_name: ""

    # Set the python version to use when creating the virtual environment and launching the experiment
    # Example values: "/usr/bin/python3" or "/usr/local/bin/python3.6"
    # The default is the python executing the clearml_agent
    python_binary: ""

    # select python package manager:
    # currently supported pip and conda
    # poetry is used if pip selected and repository contains poetry.lock file
    package_manager: {
        # supported options: pip, conda, poetry
        type: pip,

        # specify pip version to use (examples "<20", "==19.3.1", "", empty string will install the latest version)
        # pip_version: "<20"

        # virtual environment inheres packages from system
        system_site_packages: false,
        # install with --upgrade
        force_upgrade: false,

        # additional artifact repositories to use when installing python packages
        # extra_index_url: ["https://allegroai.jfrog.io/clearml/api/pypi/public/simple"]
        extra_index_url: []

        # additional conda channels to use when installing with conda package manager
        conda_channels: ["pytorch", "conda-forge", ]
        # conda_full_env_update: false
        # conda_env_as_base_docker: false

        # set the priority packages to be installed before the rest of the required packages
        # priority_packages: ["cython", "numpy", "setuptools", ]

        # set the optional priority packages to be installed before the rest of the required packages,
        # In case a package installation fails, the package will be ignored,
        # and the virtual environment process will continue
        # priority_optional_packages: ["pygobject", ]

        # set the post packages to be installed after all the rest of the required packages
        # post_packages: ["horovod", ]

        # set the optional post packages to be installed after all the rest of the required packages,
        # In case a package installation fails, the package will be ignored,
        # and the virtual environment process will continue
        # post_optional_packages: []

        # set to True to support torch nightly build installation,
        # notice: torch nightly builds are ephemeral and are deleted from time to time
        torch_nightly: false,
    },

    # target folder for virtual environments builds, created when executing experiment
    venvs_dir = ~/.clearml/venvs-builds

    # cached git clone folder
    vcs_cache: {
        enabled: true,
        path: ~/.clearml/vcs-cache
    },

    # use venv-update in order to accelerate python virtual environment building
    # Still in beta, turned off by default
    venv_update: {
        enabled: false,
    },

    # cached folder for specific python package download (mostly pytorch versions)
    pip_download_cache {
        enabled: true,
        path: ~/.clearml/pip-download-cache
    },

    translate_ssh: true,
    # reload configuration file every daemon execution
    reload_config: false,

    # pip cache folder mapped into docker, used for python package caching
    docker_pip_cache = ~/.clearml/pip-cache
    # apt cache folder mapped into docker, used for ubuntu package caching
    docker_apt_cache = ~/.clearml/apt-cache

    # optional arguments to pass to docker image
    # these are local for this agent and will not be updated in the experiment's docker_cmd section
    # extra_docker_arguments: ["--ipc=host", ]

    # optional shell script to run in docker when started before the experiment is started
    # extra_docker_shell_script: ["apt-get install -y bindfs", ]

    # set to true in order to force "docker pull" before running an experiment using a docker image.
    # This makes sure the docker image is updated.
    docker_force_pull: false

    default_docker: {
        # default docker image to use when running in docker mode
        image: "nvidia/cuda:10.1-runtime-ubuntu18.04"

        # optional arguments to pass to docker image
        # arguments: ["--ipc=host"]
    }

    # CUDA versions used for Conda setup & solving PyTorch wheel packages
    # it Should be detected automatically. Override with os environment CUDA_VERSION / CUDNN_VERSION
    # cuda_version: 10.1
    # cudnn_version: 7.6
}

sdk {
    # CLEARML - default SDK configuration

    storage {
        cache {
<<<<<<< HEAD
            # Defaults to system <system_temp_folder>/clearml_cache
=======
            # Defaults to <system_temp_folder>/clearml_cache
>>>>>>> 38382477
            default_base_dir: "~/.clearml/cache"
        }

        direct_access: [
            # Objects matching are considered to be available for direct access, i.e. they will not be downloaded
            # or cached, and any download request will return a direct reference.
            # Objects are specified in glob format, available for url and content_type.
            { url: "file://*" }  # file-urls are always directly referenced
        ]
    }

    metrics {
        # History size for debug files per metric/variant. For each metric/variant combination with an attached file
        # (e.g. debug image event), file names for the uploaded files will be recycled in such a way that no more than
        # X files are stored in the upload destination for each metric/variant combination.
        file_history_size: 100

        # Max history size for matplotlib imshow files per plot title.
        # File names for the uploaded images will be recycled in such a way that no more than
        # X images are stored in the upload destination for each matplotlib plot title.
        matplotlib_untitled_history_size: 100

        # Limit the number of digits after the dot in plot reporting (reducing plot report size)
        # plot_max_num_digits: 5

        # Settings for generated debug images
        images {
            format: JPEG
            quality: 87
            subsampling: 0
        }

        # Support plot-per-graph fully matching Tensorboard behavior (i.e. if this is set to True, each series should have its own graph)
        tensorboard_single_series_per_graph: False
    }

    network {
        metrics {
            # Number of threads allocated to uploading files (typically debug images) when transmitting metrics for
            # a specific iteration
            file_upload_threads: 4

            # Warn about upload starvation if no uploads were made in specified period while file-bearing events keep
            # being sent for upload
            file_upload_starvation_warning_sec: 120
        }

        iteration {
            # Max number of retries when getting frames if the server returned an error (http code 500)
            max_retries_on_server_error: 5
            # Backoff factory for consecutive retry attempts.
            # SDK will wait for {backoff factor} * (2 ^ ({number of total retries} - 1)) between retries.
            retry_backoff_factor_sec: 10
        }
    }
    aws {
        s3 {
            # S3 credentials, used for read/write access by various SDK elements

            # default, used for any bucket not specified below
            key: ""
            secret: ""
            region: ""

            credentials: [
                # specifies key/secret credentials to use when handling s3 urls (read or write)
                # {
                #     bucket: "my-bucket-name"
                #     key: "my-access-key"
                #     secret: "my-secret-key"
                # },
                # {
                #     # This will apply to all buckets in this host (unless key/value is specifically provided for a given bucket)
                #     host: "my-minio-host:9000"
                #     key: "12345678"
                #     secret: "12345678"
                #     multipart: false
                #     secure: false
                # }
            ]
        }
        boto3 {
            pool_connections: 512
            max_multipart_concurrency: 16
        }
    }
    google.storage {
        # # Default project and credentials file
        # # Will be used when no bucket configuration is found
        # project: "clearml"
        # credentials_json: "/path/to/credentials.json"

        # # Specific credentials per bucket and sub directory
        # credentials = [
        #     {
        #         bucket: "my-bucket"
        #         subdir: "path/in/bucket" # Not required
        #         project: "clearml"
        #         credentials_json: "/path/to/credentials.json"
        #     },
        # ]
    }
    azure.storage {
        # containers: [
        #     {
        #         account_name: "clearml"
        #         account_key: "secret"
        #         # container_name:
        #     }
        # ]
    }

    log {
        # debugging feature: set this to true to make null log propagate messages to root logger (so they appear in stdout)
        null_log_propagate: False
        task_log_buffer_capacity: 66

        # disable urllib info and lower levels
        disable_urllib3_info: True
    }

    development {
        # Development-mode options

        # dev task reuse window
        task_reuse_time_window_in_hours: 72.0

        # Run VCS repository detection asynchronously
        vcs_repo_detect_async: True

        # Store uncommitted git/hg source code diff in experiment manifest when training in development mode
        # This stores "git diff" or "hg diff" into the experiment's "script.requirements.diff" section
        store_uncommitted_code_diff_on_train: True

        # Support stopping an experiment in case it was externally stopped, status was changed or task was reset
        support_stopping: True

        # Default Task output_uri. if output_uri is not provided to Task.init, default_output_uri will be used instead.
        default_output_uri: ""

        # Development mode worker
        worker {
            # Status report period in seconds
            report_period_sec: 2

            # ping to the server - check connectivity
            ping_period_sec: 30

            # Log all stdout & stderr
            log_stdout: True
        }
    }
}
<|MERGE_RESOLUTION|>--- conflicted
+++ resolved
@@ -146,11 +146,7 @@
 
     storage {
         cache {
-<<<<<<< HEAD
-            # Defaults to system <system_temp_folder>/clearml_cache
-=======
             # Defaults to <system_temp_folder>/clearml_cache
->>>>>>> 38382477
             default_base_dir: "~/.clearml/cache"
         }
 
