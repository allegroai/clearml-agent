<div align="center">

<img src="https://github.com/allegroai/clearml-agent/blob/master/docs/clearml_agent_logo.png?raw=true" width="250px">

**ClearML Agent - ML-Ops made easy  
ML-Ops scheduler & orchestration solution supporting Linux, macOS and Windows**

[![GitHub license](https://img.shields.io/github/license/allegroai/clearml-agent.svg)](https://img.shields.io/github/license/allegroai/clearml-agent.svg)
[![PyPI pyversions](https://img.shields.io/pypi/pyversions/clearml-agent.svg)](https://img.shields.io/pypi/pyversions/clearml-agent.svg)
[![PyPI version shields.io](https://img.shields.io/pypi/v/clearml-agent.svg)](https://img.shields.io/pypi/v/clearml-agent.svg)
[![PyPI Downloads](https://pepy.tech/badge/clearml-agent/month)](https://pypi.org/project/clearml-agent/)
[![Artifact Hub](https://img.shields.io/endpoint?url=https://artifacthub.io/badge/repository/allegroai)](https://artifacthub.io/packages/search?repo=allegroai)
</div>

---

### ClearML-Agent

#### *Formerly known as Trains Agent*

* Run jobs (experiments) on any local or cloud based resource
* Implement optimized resource utilization policies
* Deploy execution environments with either virtualenv or fully docker containerized with zero effort
* Launch-and-Forget service containers
* [Cloud autoscaling](https://clear.ml/docs/latest/docs/guides/services/aws_autoscaler)
* [Customizable cleanup](https://clear.ml/docs/latest/docs/guides/services/cleanup_service)
* Advanced [pipeline building and execution](https://clear.ml/docs/latest/docs/guides/frameworks/pytorch/notebooks/table/tabular_training_pipeline)

It is a zero configuration fire-and-forget execution agent, providing a full ML/DL cluster solution.

**Full Automation in 5 steps**

1. ClearML Server [self-hosted](https://github.com/allegroai/clearml-server)
   or [free tier hosting](https://app.clear.ml)
2. `pip install clearml-agent` ([install](#installing-the-clearml-agent) the ClearML Agent on any GPU machine:
   on-premises / cloud / ...)
3. Create a [job](https://clear.ml/docs/latest/docs/apps/clearml_task) or
   add [ClearML](https://github.com/allegroai/clearml) to your code with just 2 lines of code
4. Change the [parameters](#using-the-clearml-agent) in the UI & schedule for [execution](#using-the-clearml-agent) (or
   automate with an [AutoML pipeline](#automl-and-orchestration-pipelines-))
5. :chart_with_downwards_trend: :chart_with_upwards_trend: :eyes:  :beer:

"All the Deep/Machine-Learning DevOps your research needs, and then some... Because ain't nobody got time for that"

**Try ClearML now** [Self Hosted](https://github.com/allegroai/clearml-server)
or [Free tier Hosting](https://app.clear.ml)
<a href="https://app.clear.ml"><img src="https://github.com/allegroai/clearml-agent/blob/master/docs/screenshots.gif?raw=true" width="100%"></a>

### Simple, Flexible Experiment Orchestration

**The ClearML Agent was built to address the DL/ML R&D DevOps needs:**

* Easily add & remove machines from the cluster
* Reuse machines without the need for any dedicated containers or images
* **Combine GPU resources across any cloud and on-prem**
* **No need for yaml / json / template configuration of any kind**
* **User friendly UI**
* Manageable resource allocation that can be used by researchers and engineers
* Flexible and controllable scheduler with priority support
* Automatic instance spinning in the cloud

**Using the ClearML Agent, you can now set up a dynamic cluster with \*epsilon DevOps**

*epsilon - Because we are :triangular_ruler: and nothing is really zero work

### Kubernetes Integration (Optional)

We think Kubernetes is awesome, but it should be a choice. We designed `clearml-agent` so you can run bare-metal or
inside a pod with any mix that fits your environment.

Find Dockerfiles in the [docker](./docker) dir and a helm Chart in https://github.com/allegroai/clearml-helm-charts

#### Benefits of integrating existing K8s with ClearML-Agent

- ClearML-Agent adds the missing scheduling capabilities to K8s
- Allowing for more flexible automation from code
- A programmatic interface for easier learning curve (and debugging)
- Seamless integration with ML/DL experiment manager
- Web UI for customization, scheduling & prioritization of jobs

**Two K8s integration flavours**

- Spin ClearML-Agent as a long-lasting service pod:
    - Use [clearml-agent](https://hub.docker.com/r/allegroai/clearml-agent) docker image
    - map docker socket into the pod (soon replaced by [podman](https://github.com/containers/podman))
    - Allow the clearml-agent to manage sibling dockers
    - Benefits: full use of the ClearML scheduling, no need to worry about wrong container images / lost pods etc.
    - Downside: sibling containers
- Kubernetes Glue, map ClearML jobs directly to K8s jobs:
    - Run the [clearml-k8s glue](https://github.com/allegroai/clearml-agent/blob/master/examples/k8s_glue_example.py) on
      a K8s cpu node
    - The clearml-k8s glue pulls jobs from the ClearML job execution queue and prepares a K8s job (based on provided
      yaml template)
    - Inside the pod itself the clearml-agent will install the job (experiment) environment and spin and monitor the
      experiment's process
    - Benefits: Kubernetes full view of all running jobs in the system
    - Downside: No real scheduling (k8s scheduler), no docker image verification (post-mortem only)

### Using the ClearML Agent

**Full scale HPC with a click of a button**

The ClearML Agent is a job scheduler that listens on job queue(s), pulls jobs, sets the job environments, executes the
job and monitors its progress.

Any 'Draft' experiment can be scheduled for execution by a ClearML agent.

A previously run experiment can be put into 'Draft' state by either of two methods:

* Using the **'Reset'** action from the experiment right-click context menu in the ClearML UI - This will clear any
  results and artifacts the previous run had created.
* Using the **'Clone'** action from the experiment right-click context menu in the ClearML UI - This will create a new 
  'Draft' experiment with the same configuration as the original experiment.

An experiment is scheduled for execution using the **'Enqueue'** action from the experiment right-click context menu in
the ClearML UI and selecting the execution queue.

See [creating an experiment and enqueuing it for execution](#from-scratch).

Once an experiment is enqueued, it will be picked up and executed by a ClearML Agent monitoring this queue.

The ClearML UI Workers & Queues page provides ongoing execution information:

- Workers Tab: Monitor you cluster
    - Review available resources
    - Monitor machines statistics (CPU / GPU / Disk / Network)
- Queues Tab:
    - Control the scheduling order of jobs
    - Cancel or abort job execution
    - Move jobs between execution queues

#### What The ClearML Agent Actually Does

The ClearML Agent executes experiments using the following process:

- Create a new virtual environment (or launch the selected docker image)
- Clone the code into the virtual-environment (or inside the docker)
- Install python packages based on the package requirements listed for the experiment
    - Special note for PyTorch: The ClearML Agent will automatically select the torch packages based on the CUDA_VERSION
      environment variable of the machine
- Execute the code, while monitoring the process
- Log all stdout/stderr in the ClearML UI, including the cloning and installation process, for easy debugging
- Monitor the execution and allow you to manually abort the job using the ClearML UI (or, in the unfortunate case of a
  code crash, catch the error and signal the experiment has failed)

#### System Design & Flow

<img src="https://github.com/allegroai/clearml-agent/blob/master/docs/clearml_architecture.png" width="100%" alt="clearml-architecture">

#### Installing the ClearML Agent

```bash
pip install clearml-agent
```

#### ClearML Agent Usage Examples

Full Interface and capabilities are available with

```bash
clearml-agent --help
clearml-agent daemon --help
```

#### Configuring the ClearML Agent

```bash
clearml-agent init
```

Note: The ClearML Agent uses a cache folder to cache pip packages, apt packages and cloned repositories. The default
ClearML Agent cache folder is `~/.clearml`.

See full details in your configuration file at `~/clearml.conf`.

Note: The **ClearML Agent** extends the **ClearML** configuration file `~/clearml.conf`.
They are designed to share the same configuration file, see example [here](docs/clearml.conf)

#### Running the ClearML Agent

For debug and experimentation, start the ClearML agent in `foreground` mode, where all the output is printed to screen:

```bash
clearml-agent daemon --queue default --foreground
```

For actual service mode, all the stdout will be stored automatically into a temporary file (no need to pipe).
Notice: with `--detached` flag, the *clearml-agent* will be running in the background

```bash
clearml-agent daemon --detached --queue default
```

GPU allocation is controlled via the standard OS environment `NVIDIA_VISIBLE_DEVICES` or `--gpus` flag (or disabled
with `--cpu-only`).

If no flag is set, and `NVIDIA_VISIBLE_DEVICES` variable doesn't exist, all GPUs will be allocated for
the `clearml-agent`. <br>
If `--cpu-only` flag is set, or `NVIDIA_VISIBLE_DEVICES="none"`, no gpu will be allocated for
the `clearml-agent`.

Example: spin two agents, one per GPU on the same machine:

Notice: with `--detached` flag, the *clearml-agent* will run in the background

```bash
clearml-agent daemon --detached --gpus 0 --queue default
clearml-agent daemon --detached --gpus 1 --queue default
```

Example: spin two agents, pulling from dedicated `dual_gpu` queue, two GPUs per agent

```bash
clearml-agent daemon --detached --gpus 0,1 --queue dual_gpu
clearml-agent daemon --detached --gpus 2,3 --queue dual_gpu
```

##### Starting the ClearML Agent in docker mode

For debug and experimentation, start the ClearML agent in `foreground` mode, where all the output is printed to screen

```bash
clearml-agent daemon --queue default --docker --foreground
```

For actual service mode, all the stdout will be stored automatically into a file (no need to pipe).
Notice: with `--detached` flag, the *clearml-agent* will run in the background

```bash
clearml-agent daemon --detached --queue default --docker
```

<<<<<<< HEAD
Example: spin two agents, one per gpu on the same machine, with default `nvidia/cuda:10.1-cudnn7-runtime-ubuntu18.04`
=======
Example: spin two agents, one per gpu on the same machine, with default `nvidia/cuda:11.0.3-cudnn8-runtime-ubuntu20.04`
>>>>>>> dd5d24b0
docker:

```bash
clearml-agent daemon --detached --gpus 0 --queue default --docker nvidia/cuda:11.0.3-cudnn8-runtime-ubuntu20.04
clearml-agent daemon --detached --gpus 1 --queue default --docker nvidia/cuda:11.0.3-cudnn8-runtime-ubuntu20.04
```

Example: spin two agents, pulling from dedicated `dual_gpu` queue, two GPUs per agent, with default 
<<<<<<< HEAD
`nvidia/cuda:10.1-cudnn7-runtime-ubuntu18.04` docker:
=======
`nvidia/cuda:11.0.3-cudnn8-runtime-ubuntu20.04` docker:
>>>>>>> dd5d24b0

```bash
clearml-agent daemon --detached --gpus 0,1 --queue dual_gpu --docker nvidia/cuda:11.0.3-cudnn8-runtime-ubuntu20.04
clearml-agent daemon --detached --gpus 2,3 --queue dual_gpu --docker nvidia/cuda:11.0.3-cudnn8-runtime-ubuntu20.04
```

##### Starting the ClearML Agent - Priority Queues

Priority Queues are also supported, example use case:

High priority queue: `important_jobs`, low priority queue: `default`

```bash
clearml-agent daemon --queue important_jobs default
```

The **ClearML Agent** will first try to pull jobs from the `important_jobs` queue, and only if it is empty, the agent 
will try to pull from the `default` queue.

Adding queues, managing job order within a queue, and moving jobs between queues, is available using the Web UI, see
example on our [free server](https://app.clear.ml/workers-and-queues/queues)

##### Stopping the ClearML Agent

To stop a **ClearML Agent** running in the background, run the same command line used to start the agent with `--stop`
appended. For example, to stop the first of the above shown same machine, single gpu agents:

```bash
clearml-agent daemon --detached --gpus 0 --queue default --docker nvidia/cuda:11.0.3-cudnn8-runtime-ubuntu20.04 --stop
```

### How do I create an experiment on the ClearML Server? <a name="from-scratch"></a>

* Integrate [ClearML](https://github.com/allegroai/clearml) with your code
* Execute the code on your machine (Manually / PyCharm / Jupyter Notebook)
* As your code is running, **ClearML** creates an experiment logging all the necessary execution information:
    - Git repository link and commit ID (or an entire jupyter notebook)
    - Git diff (we’re not saying you never commit and push, but still...)
    - Python packages used by your code (including specific versions used)
    - Hyperparameters
    - Input artifacts

  You now have a 'template' of your experiment with everything required for automated execution

* In the ClearML UI, right-click on the experiment and select 'clone'. A copy of your experiment will be created.
* You now have a new draft experiment cloned from your original experiment, feel free to edit it
    - Change the hyperparameters
    - Switch to the latest code base of the repository
    - Update package versions
    - Select a specific docker image to run in (see docker execution mode section)
    - Or simply change nothing to run the same experiment again...
* Schedule the newly created experiment for execution: right-click the experiment and select 'enqueue'

### ClearML-Agent Services Mode <a name="services"></a>

ClearML-Agent Services is a special mode of ClearML-Agent that provides the ability to launch long-lasting jobs that
previously had to be executed on local / dedicated machines. It allows a single agent to launch multiple dockers (Tasks)
for different use cases: 
* Auto-scaler service (spinning instances when the need arises and the budget allows)
* Controllers (Implementing pipelines and more sophisticated DevOps logic)
* Optimizer (such as Hyperparameter Optimization or sweeping)
* Application (such as interactive Bokeh apps for increased data transparency)

ClearML-Agent Services mode will spin **any** task enqueued into the specified queue. Every task launched by
ClearML-Agent Services will be registered as a new node in the system, providing tracking and transparency capabilities.
Currently, clearml-agent in services-mode supports CPU only configuration. ClearML-Agent services mode can be launched
alongside GPU agents.

```bash
clearml-agent daemon --services-mode --detached --queue services --create-queue --docker ubuntu:18.04 --cpu-only
```

**Note**: It is the user's responsibility to make sure the proper tasks are pushed into the specified queue.

### AutoML and Orchestration Pipelines <a name="automl-pipes"></a>

The ClearML Agent can also be used to implement AutoML orchestration and Experiment Pipelines in conjunction with the
ClearML package.

Sample AutoML & Orchestration examples can be found in the
ClearML [example/automation](https://github.com/allegroai/clearml/tree/master/examples/automation) folder.

AutoML examples:

- [Toy Keras training experiment](https://github.com/allegroai/clearml/blob/master/examples/optimization/hyper-parameter-optimization/base_template_keras_simple.py)
    - In order to create an experiment-template in the system, this code must be executed once manually
- [Random Search over the above Keras experiment-template](https://github.com/allegroai/clearml/blob/master/examples/automation/manual_random_param_search_example.py)
    - This example will create multiple copies of the Keras experiment-template, with different hyperparameter
      combinations

Experiment Pipeline examples:

- [First step experiment](https://github.com/allegroai/clearml/blob/master/examples/automation/task_piping_example.py)
    - This example will "process data", and once done, will launch a copy of the 'second step' experiment-template
- [Second step experiment](https://github.com/allegroai/clearml/blob/master/examples/automation/toy_base_task.py)
    - In order to create an experiment-template in the system, this code must be executed once manually

### License

Apache License, Version 2.0 (see the [LICENSE](https://www.apache.org/licenses/LICENSE-2.0.html) for more information)<|MERGE_RESOLUTION|>--- conflicted
+++ resolved
@@ -230,11 +230,7 @@
 clearml-agent daemon --detached --queue default --docker
 ```
 
-<<<<<<< HEAD
-Example: spin two agents, one per gpu on the same machine, with default `nvidia/cuda:10.1-cudnn7-runtime-ubuntu18.04`
-=======
 Example: spin two agents, one per gpu on the same machine, with default `nvidia/cuda:11.0.3-cudnn8-runtime-ubuntu20.04`
->>>>>>> dd5d24b0
 docker:
 
 ```bash
@@ -243,11 +239,7 @@
 ```
 
 Example: spin two agents, pulling from dedicated `dual_gpu` queue, two GPUs per agent, with default 
-<<<<<<< HEAD
-`nvidia/cuda:10.1-cudnn7-runtime-ubuntu18.04` docker:
-=======
 `nvidia/cuda:11.0.3-cudnn8-runtime-ubuntu20.04` docker:
->>>>>>> dd5d24b0
 
 ```bash
 clearml-agent daemon --detached --gpus 0,1 --queue dual_gpu --docker nvidia/cuda:11.0.3-cudnn8-runtime-ubuntu20.04
