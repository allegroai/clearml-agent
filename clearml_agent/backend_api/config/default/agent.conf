{
    # unique name of this worker, if None, created based on hostname:process_id
    # Override with os environment: CLEARML_WORKER_ID
    # worker_id: "clearml-agent-machine1:gpu0"
    worker_id: ""

    # worker name, replaces the hostname when creating a unique name for this worker
    # Override with os environment: CLEARML_WORKER_NAME
    # worker_name: "clearml-agent-machine1"
    worker_name: ""

    # Set GIT user/pass credentials (if user/pass are set, GIT protocol will be set to https)
    # leave blank for GIT SSH credentials (set force_git_ssh_protocol=true to force SSH protocol)
    # **Notice**: GitHub personal token is equivalent to password, you can put it directly into `git_pass`
    # To learn how to generate git token GitHub/Bitbucket/GitLab:
    # https://docs.github.com/en/authentication/keeping-your-account-and-data-secure/creating-a-personal-access-token
    # https://support.atlassian.com/bitbucket-cloud/docs/app-passwords/
    # https://docs.gitlab.com/ee/user/profile/personal_access_tokens.html
    # git_user: ""
    # git_pass: ""
    # Limit credentials to a single domain, for example: github.com,
    # all other domains will use public access (no user/pass). Default: always send user/pass for any VCS domain
    # git_host: ""

    # Force GIT protocol to use SSH regardless of the git url (Assumes GIT user/pass are blank)
    force_git_ssh_protocol: false
    # Force a specific SSH port when converting http to ssh links (the domain is kept the same)
    # force_git_ssh_port: 0
    # Force a specific SSH username when converting http to ssh links (the default username is 'git')
    # force_git_ssh_user: git

    # Set the python version to use when creating the virtual environment and launching the experiment
    # Example values: "/usr/bin/python3" or "/usr/local/bin/python3.6"
    # The default is the python executing the clearml_agent
    python_binary: ""
    # ignore any requested python version (Default: False, if a Task was using a
    # specific python version and the system supports multiple python the agent will use the requested python version)
    # ignore_requested_python_version: true

    # Force the root folder of the git repository (instead of the working directory) into the PYHTONPATH
    # default false, only the working directory will be added to the PYHTONPATH
    # force_git_root_python_path: false

    # if set, use GIT_ASKPASS to pass user/pass when cloning / fetch repositories
    # it solves passing user/token to git submodules.
    # this is a safer way to ensure multiple users using the same repository will
    # not accidentally leak credentials
    # Only supported on Linux systems, it will be the default in future releases
    # enable_git_ask_pass: false

    # in docker mode, if container's entrypoint automatically activated a virtual environment
    # use the activated virtual environment and install everything there
    # set to False to disable, and always create a new venv inheriting from the system_site_packages
    # docker_use_activated_venv: true

    # select python package manager:
    # currently supported: pip, conda and poetry
    # if "pip" or "conda" are used, the agent installs the required packages
    # based on the "installed packages" section of the Task. If the "installed packages" is empty,
    # it will revert to using `requirements.txt` from the repository's root directory.
    # If Poetry is selected and the root repository contains `poetry.lock` or `pyproject.toml`,
    # the "installed packages" section is ignored, and poetry is used.
    # If Poetry is selected and no lock file is found, it reverts to "pip" package manager behaviour.
    package_manager: {
        # supported options: pip, conda, poetry
        type: pip,

        # specify pip version to use (examples "<20.2", "==19.3.1", "", empty string will install the latest version)
        pip_version: ["<20.2 ; python_version < '3.10'", "<22.3 ; python_version >= '3.10'"],
        # specify poetry version to use (examples "<2", "==1.1.1", "", empty string will install the latest version)
        # poetry_version: "<2",

        # virtual environment inherits packages from system
        system_site_packages: false,

        # install with --upgrade
        force_upgrade: false,

        # additional artifact repositories to use when installing python packages
        # extra_index_url: ["https://allegroai.jfrog.io/clearml/api/pypi/public/simple"]

        # additional conda channels to use when installing with conda package manager
        conda_channels: ["pytorch", "conda-forge", "defaults", ]

        # If set to true, Task's "installed packages" are ignored,
        # and the repository's "requirements.txt" is used instead
        # force_repo_requirements_txt: false

        # set the priority packages to be installed before the rest of the required packages
        # priority_packages: ["cython", "numpy", "setuptools", ]

        # set the optional priority packages to be installed before the rest of the required packages,
        # In case a package installation fails, the package will be ignored,
        # and the virtual environment process will continue
        priority_optional_packages: ["pygobject", ]

        # set the post packages to be installed after all the rest of the required packages
        # post_packages: ["horovod", ]

        # set the optional post packages to be installed after all the rest of the required packages,
        # In case a package installation fails, the package will be ignored,
        # and the virtual environment process will continue
        # post_optional_packages: []

        # set to True to support torch nightly build installation,
        # notice: torch nightly builds are ephemeral and are deleted from time to time
        torch_nightly: false,

        # if set to true, the agent will look for the "requirements.txt" or "poetry.lock" file 
        # in the passed current working directory instead of the repository's root directory.
        poetry_files_from_cwd: false,
    },

    # target folder for virtual environments builds, created when executing experiment
    venvs_dir = ~/.clearml/venvs-builds

    # cached virtual environment folder
    venvs_cache: {
        # maximum number of cached venvs
        max_entries: 10
        # minimum required free space to allow for cache entry, disable by passing 0 or negative value
        free_space_threshold_gb: 2.0
        # unmark to enable virtual environment caching
        path: ~/.clearml/venvs-cache
    },

    # cached git clone folder
    vcs_cache: {
        enabled: true,
        path: ~/.clearml/vcs-cache
    },

    # use venv-update in order to accelerate python virtual environment building
    # Still in beta, turned off by default
    venv_update: {
        enabled: false,
    },

    # cached folder for specific python package download (used for pytorch package caching)
    pip_download_cache {
        enabled: true,
        path: ~/.clearml/pip-download-cache
    },

    translate_ssh: true,

    # set "disable_ssh_mount: true" to disable the automatic mount of ~/.ssh folder into the docker containers
    # default is false, automatically mounts ~/.ssh
    # Must be set to True if using "clearml-session" with this agent!
    # disable_ssh_mount: false

    # reload configuration file every daemon execution
    reload_config: false,

    # pip cache folder mapped into docker, used for python package caching
    docker_pip_cache = ~/.clearml/pip-cache
    # apt cache folder mapped into docker, used for ubuntu package caching
    docker_apt_cache = ~/.clearml/apt-cache

    # optional arguments to pass to docker image
    # these are local for this agent and will not be updated in the experiment's docker_cmd section
    # extra_docker_arguments: ["--ipc=host", ]

    # optional shell script to run in docker when started before the experiment is started
    # extra_docker_shell_script: ["apt-get install -y bindfs", ]

    # Install the required packages for opencv libraries (libsm6 libxext6 libxrender-dev libglib2.0-0),
    # for backwards compatibility reasons, true as default,
    # change to false to skip installation and decrease docker spin up time
    # docker_install_opencv_libs: true

    # optional uptime configuration, make sure to use only one of 'uptime/downtime' and not both.
    # If uptime is specified, agent will actively poll (and execute) tasks in the time-spans defined here.
    # Outside of the specified time-spans, the agent will be idle.
    # Defined using a list of items of the format: "<hours> <days>".
    # hours - use values 0-23, single values would count as start hour and end at midnight.
    # days - use days in abbreviated format (SUN-SAT)
    # use '-' for ranges and ',' to separate singular values.
    # for example, to enable the workers every Sunday and Tuesday between 17:00-20:00 set uptime to:
    # uptime: ["17-20 SUN,TUE"]

    # optional downtime configuration, can be used only when uptime is not used.
    # If downtime is specified, agent will be idle in the time-spans defined here.
    # Outside of the specified time-spans, the agent will actively poll (and execute) tasks.
    # Use the same format as described above for uptime
    # downtime: []

    # set to true in order to force "docker pull" before running an experiment using a docker image.
    # This makes sure the docker image is updated.
    docker_force_pull: false

    default_docker: {
        # default docker image to use when running in docker mode
        image: "nvidia/cuda:10.2-cudnn7-runtime-ubuntu18.04"

        # optional arguments to pass to docker image
        # arguments: ["--ipc=host", ]
    }

    # set the OS environments based on the Task's Environment section before launching the Task process.
    enable_task_env: false

    # set the initial bash script to execute at the startup of any docker.
    # all lines will be executed regardless of their exit code.
    # {python_single_digit} is translated to 'python3' or 'python2' according to requested python version
    # docker_init_bash_script = [
    #     "echo 'Binary::apt::APT::Keep-Downloaded-Packages \"true\";' > /etc/apt/apt.conf.d/docker-clean",
    #     "chown -R root /root/.cache/pip",
    #     "apt-get update",
    #     "apt-get install -y git libsm6 libxext6 libxrender-dev libglib2.0-0",
    #     "(which {python_single_digit} && {python_single_digit} -m pip --version) || apt-get install -y {python_single_digit}-pip",
    # ]

    # set the preprocessing bash script to execute at the startup of any docker.
    # all lines will be executed regardless of their exit code.
    # docker_preprocess_bash_script = [
    #     "echo \"starting docker\"",
    #]

    # If False replace \r with \n and display full console output
    # default is True, report a single \r line in a sequence of consecutive lines, per 5 seconds.
    # suppress_carriage_return: true

    # CUDA versions used for Conda setup & solving PyTorch wheel packages
    # Should be detected automatically. Override with os environment CUDA_VERSION / CUDNN_VERSION
    # cuda_version: 10.1
    # cudnn_version: 7.6

    # Hide docker environment variables containing secrets when printing out the docker command by replacing their
    # values with "********". Turning this feature on will hide the following environment variables values:
    #   CLEARML_API_SECRET_KEY, CLEARML_AGENT_GIT_PASS, AWS_SECRET_ACCESS_KEY, AZURE_STORAGE_KEY
    # To include more environment variables, add their keys to the "extra_keys" list. E.g. to make sure the value of
    # your custom environment variable named MY_SPECIAL_PASSWORD will not show in the logs when included in the
    # docker command, set:
    #   extra_keys: ["MY_SPECIAL_PASSWORD"]
    hide_docker_command_env_vars {
        enabled: true
        extra_keys: []
        parse_embedded_urls: true
    }

    # Maximum execution time (in seconds) for Task's abort function call
    abort_callback_max_timeout: 1800

    # allow to set internal mount points inside the docker,
    # especially useful for non-root docker container images.
    docker_internal_mounts {
        sdk_cache: "/clearml_agent_cache"
        apt_cache: "/var/cache/apt/archives"
        ssh_folder: "~/.ssh"
        ssh_ro_folder: "/.ssh"
        pip_cache: "/root/.cache/pip"
        poetry_cache: "/root/.cache/pypoetry"
        vcs_cache: "/root/.clearml/vcs-cache"
        venv_build: "~/.clearml/venvs-builds"
        pip_download: "/root/.clearml/pip-download-cache"
    }

    # Name docker containers created by the daemon using the following string format (supported from Docker 0.6.5)
    # Allowed variables are task_id, worker_id and rand_string (random lower-case letters string, up to 32 characters)
    # Note: resulting name must start with an alphanumeric character and
    #       continue with alphanumeric characters, underscores (_), dots (.) and/or dashes (-)
    # docker_container_name_format: "clearml-id-{task_id}-{rand_string:.8}"

    # Apply top-level environment section from configuration into os.environ
    apply_environment: true
    # Top-level environment section is in the form of:
    #   environment {
    #     key: value
    #     ...
    #   }
    # and is applied to the OS environment as `key=value` for each key/value pair

    # Apply top-level files section from configuration into local file system
    apply_files: true
    # Top-level files section allows auto-generating files at designated paths with a predefined contents
    # and target format. Options include:
    #  contents: the target file's content, typically a string (or any base type int/float/list/dict etc.)
    #  format: a custom format for the contents. Currently supported value is `base64` to automatically decode a
    #          base64-encoded contents string, otherwise ignored
    #  path: the target file's path, may include ~ and inplace env vars
    #  target_format: format used to encode contents before writing into the target file. Supported values are json,
    #                 yaml, yml and bytes (in which case the file will be written in binary mode). Default is text mode.
    #  overwrite: overwrite the target file in case it exists. Default is true.
    #
    # Example:
    #   files {
    #     myfile1 {
    #       contents: "The quick brown fox jumped over the lazy dog"
    #       path: "/tmp/fox.txt"
    #     }
    #     myjsonfile {
    #       contents: {
    #         some {
    #           nested {
    #             value: [1, 2, 3, 4]
    #           }
    #         }
    #       }
    #       path: "/tmp/test.json"
    #       target_format: json
    #     }
    #   }

    # Specifies a custom environment setup script to be executed instead of installing a virtual environment.
    # If provided, this script is executed following Git cloning. Script command may include environment variable and
    # will be expanded before execution (e.g. "$CLEARML_GIT_ROOT/script.sh").
    # The script can also be specified using the CLEARML_AGENT_CUSTOM_BUILD_SCRIPT environment variable.
    #
    # When running the script, the following environment variables will be set:
    # - CLEARML_CUSTOM_BUILD_TASK_CONFIG_JSON: specifies a path to a temporary files containing the complete task
    #  contents in JSON format
    # - CLEARML_TASK_SCRIPT_ENTRY: task entrypoint script as defined in the task's script section
    # - CLEARML_TASK_WORKING_DIR: task working directory as defined in the task's script section
    # - CLEARML_VENV_PATH: path to the agent's default virtual environment path (as defined in the configuration)
    # - CLEARML_GIT_ROOT: path to the cloned Git repository
    # - CLEARML_CUSTOM_BUILD_OUTPUT: a path to a non-existing file that may be created by the script. If created,
    #  this file must be in the following JSON format:
    #      ```json
    #      {
    #        "binary": "/absolute/path/to/python-executable",
    #        "entry_point": "/absolute/path/to/task-entrypoint-script",
    #        "working_dir": "/absolute/path/to/task-working/dir"
    #      }
    #      ```
    #  If provided, the agent will use these instead of the predefined task script section to execute the task and will
    #  skip virtual environment creation.
    #
    # In case the custom script returns with a non-zero exit code, the agent will fail with the same exit code.
    # In case the custom script is specified but does not exist, or if the custom script does not write valid content
    # into the file specified in CLEARML_CUSTOM_BUILD_OUTPUT, the agent will emit a warning and continue with the
    # standard flow.
    custom_build_script: ""

    # Crash on exception: by default when encountering an exception while running a task,
    # the agent will catch the exception, log it and continue running.
    # Set this to `true` to propagate exceptions and crash the agent.
    # crash_on_exception: true
<<<<<<< HEAD
=======

    # Disable task docker override. If true, the agent will use the default docker image and ignore any docker image
    # and arguments specified in the task's container section (setup shell script from the task container section will
    # be used in any case, if specified).
    disable_task_docker_override: false
>>>>>>> b367c804
}<|MERGE_RESOLUTION|>--- conflicted
+++ resolved
@@ -336,12 +336,9 @@
     # the agent will catch the exception, log it and continue running.
     # Set this to `true` to propagate exceptions and crash the agent.
     # crash_on_exception: true
-<<<<<<< HEAD
-=======
 
     # Disable task docker override. If true, the agent will use the default docker image and ignore any docker image
     # and arguments specified in the task's container section (setup shell script from the task container section will
     # be used in any case, if specified).
     disable_task_docker_override: false
->>>>>>> b367c804
 }