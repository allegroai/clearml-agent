{
    # ClearML - default SDK configuration

    storage {
        cache {
<<<<<<< HEAD
            # Defaults to system <system_temp_folder>/clearml_cache
=======
            # Defaults to <system_temp_folder>/clearml_cache
>>>>>>> dd5d24b0
            default_base_dir: "~/.clearml/cache"
            size {
                # max_used_bytes = -1
                min_free_bytes = 10GB
                # cleanup_margin_percent = 5%
            }
        }

        direct_access: [
            # Objects matching are considered to be available for direct access, i.e. they will not be downloaded
            # or cached, and any download request will return a direct reference.
            # Objects are specified in glob format, available for url and content_type.
            { url: "file://*" }  # file-urls are always directly referenced
        ]
    }

    metrics {
        # History size for debug files per metric/variant. For each metric/variant combination with an attached file
        # (e.g. debug image event), file names for the uploaded files will be recycled in such a way that no more than
        # X files are stored in the upload destination for each metric/variant combination.
        file_history_size: 100

        # Max history size for matplotlib imshow files per plot title.
        # File names for the uploaded images will be recycled in such a way that no more than
        # X images are stored in the upload destination for each matplotlib plot title.
        matplotlib_untitled_history_size: 100

        # Limit the number of digits after the dot in plot reporting (reducing plot report size)
        # plot_max_num_digits: 5

        # Settings for generated debug images
        images {
            format: JPEG
            quality: 87
            subsampling: 0
        }

        # Support plot-per-graph fully matching Tensorboard behavior (i.e. if this is set to true, each series should have its own graph)
        tensorboard_single_series_per_graph: false
    }

    network {
        metrics {
            # Number of threads allocated to uploading files (typically debug images) when transmitting metrics for
            # a specific iteration
            file_upload_threads: 4

            # Warn about upload starvation if no uploads were made in specified period while file-bearing events keep
            # being sent for upload
            file_upload_starvation_warning_sec: 120
        }

        iteration {
            # Max number of retries when getting frames if the server returned an error (http code 500)
            max_retries_on_server_error: 5
            # Backoff factory for consecutive retry attempts.
            # SDK will wait for {backoff factor} * (2 ^ ({number of total retries} - 1)) between retries.
            retry_backoff_factor_sec: 10
        }
    }
    aws {
        s3 {
            # S3 credentials, used for read/write access by various SDK elements

            # default, used for any bucket not specified below
            key: ""
            secret: ""
            region: ""

            credentials: [
                # specifies key/secret credentials to use when handling s3 urls (read or write)
                # {
                #     bucket: "my-bucket-name"
                #     key: "my-access-key"
                #     secret: "my-secret-key"
                # },
                # {
                #     # This will apply to all buckets in this host (unless key/value is specifically provided for a given bucket)
                #     host: "my-minio-host:9000"
                #     key: "12345678"
                #     secret: "12345678"
                #     multipart: false
                #     secure: false
                # }
            ]
        }
        boto3 {
            pool_connections: 512
            max_multipart_concurrency: 16
        }
    }
    google.storage {
        # # Default project and credentials file
        # # Will be used when no bucket configuration is found
        # project: "clearml"
        # credentials_json: "/path/to/credentials.json"

        # # Specific credentials per bucket and sub directory
        # credentials = [
        #     {
        #         bucket: "my-bucket"
        #         subdir: "path/in/bucket" # Not required
        #         project: "clearml"
        #         credentials_json: "/path/to/credentials.json"
        #     },
        # ]
    }
    azure.storage {
        # containers: [
        #     {
        #         account_name: "clearml"
        #         account_key: "secret"
        #         # container_name:
        #     }
        # ]
    }

    log {
        # debugging feature: set this to true to make null log propagate messages to root logger (so they appear in stdout)
        null_log_propagate: false
        task_log_buffer_capacity: 66

        # disable urllib info and lower levels
        disable_urllib3_info: true
    }

    development {
        # Development-mode options

        # dev task reuse window
        task_reuse_time_window_in_hours: 72.0

        # Run VCS repository detection asynchronously
        vcs_repo_detect_async: true

        # Store uncommitted git/hg source code diff in experiment manifest when training in development mode
        # This stores "git diff" or "hg diff" into the experiment's "script.requirements.diff" section
        store_uncommitted_code_diff: true

        # Support stopping an experiment in case it was externally stopped, status was changed or task was reset
        support_stopping: true

        # Default Task output_uri. if output_uri is not provided to Task.init, default_output_uri will be used instead.
        default_output_uri: ""

        # Default auto generated requirements optimize for smaller requirements
        # If True, analyze the entire repository regardless of the entry point.
        # If False, first analyze the entry point script, if it does not contain other to local files,
        # do not analyze the entire repository.
        force_analyze_entire_repo: false

        # If set to true, *clearml* update message will not be printed to the console
        # this value can be overwritten with os environment variable CLEARML_SUPPRESS_UPDATE_MESSAGE=1
        suppress_update_message: false

        # If this flag is true (default is false), instead of analyzing the code with Pigar, analyze with `pip freeze`
        detect_with_pip_freeze: false

        # Development mode worker
        worker {
            # Status report period in seconds
            report_period_sec: 2

            # ping to the server - check connectivity
            ping_period_sec: 30

            # Log all stdout & stderr
            log_stdout: true

            # compatibility feature, report memory usage for the entire machine
            # default (false), report only on the running process and its sub-processes
            report_global_mem_used: false
        }
    }
}<|MERGE_RESOLUTION|>--- conflicted
+++ resolved
@@ -3,11 +3,7 @@
 
     storage {
         cache {
-<<<<<<< HEAD
-            # Defaults to system <system_temp_folder>/clearml_cache
-=======
             # Defaults to <system_temp_folder>/clearml_cache
->>>>>>> dd5d24b0
             default_base_dir: "~/.clearml/cache"
             size {
                 # max_used_bytes = -1
